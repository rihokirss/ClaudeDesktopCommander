import { homedir, platform } from 'os';
import { join, dirname } from 'path';
import { readFileSync, writeFileSync, existsSync, mkdirSync } from 'fs';
import { fileURLToPath } from 'url';

const __filename = fileURLToPath(import.meta.url);
const __dirname = dirname(__filename);
const projectRoot = join(__dirname, '..');

<<<<<<< HEAD
// Import the LOG_FILE and CONFIG_FILE paths from config.ts
//import { LOG_FILE, CONFIG_FILE } from 'config.js';
import * as path from 'path';
import * as process from 'process';

// Määratleme ise need konstandid
const CONFIG_FILE = path.join(process.cwd(), 'config.json');
const LOG_FILE = path.join(process.cwd(), 'server.log');
=======
// Define paths directly instead of importing from config
const LOG_FILE = join(projectRoot, 'server.log');
>>>>>>> c458d967

// Determine OS and set appropriate claude config path
const isWindows = platform() === 'win32';
const claudeConfigPath = isWindows
    ? join(process.env.APPDATA, 'Claude', 'claude_desktop_config.json')
    : join(homedir(), 'Library', 'Application Support', 'Claude', 'claude_desktop_config.json');

function log(message, isError = false) {
    const prefix = isError ? 'ERROR: ' : '';
    console.log(`${prefix}${message}`);
}

// Check if config.json exists and create a basic one if it doesn't
if (!existsSync(CONFIG_FILE)) {
    logToFile(`Config file not found at: ${CONFIG_FILE}`);
    logToFile('Creating default config.json file...');
    
    // Create default config
    const defaultConfig = {
        "blockedCommands": [
            "format", "mount", "umount", "mkfs", "fdisk", "dd", 
            "sudo", "su", "passwd", "adduser", "useradd", "usermod", "groupadd"
        ],
        "allowedDirectories": [
            "/tmp",
            join("/home", homedir().split('/').pop()) // Current user's home directory
        ],
        "ssh": {
            "host": "your-server-ip",
            "username": "your-username",
            "privateKeyPath": join(homedir(), '.ssh', 'id_rsa'),
            "port": 22
        }
    };
    
    writeFileSync(CONFIG_FILE, JSON.stringify(defaultConfig, null, 2));
    logToFile('Default config.json file created.');
}

// Check if Claude config file exists and create default if not
if (!existsSync(claudeConfigPath)) {
    log(`Claude config file not found at: ${claudeConfigPath}`);
    log('Creating default Claude config file...');
    
    // Create the directory if it doesn't exist
    const configDir = dirname(claudeConfigPath);
    if (!existsSync(configDir)) {
        mkdirSync(configDir, { recursive: true });
    }
    
    // Create default config
    const defaultConfig = {
        "serverConfig": isWindows
            ? {
                "command": "cmd.exe",
                "args": ["/c"]
              }
            : {
                "command": "/bin/sh",
                "args": ["-c"]
              }
    };
    
    writeFileSync(claudeConfigPath, JSON.stringify(defaultConfig, null, 2));
    log('Default Claude config file created.');
}

try {
    // Read existing Claude config
    const configData = readFileSync(claudeConfigPath, 'utf8');
    const config = JSON.parse(configData);

    // Prepare the server config
    const serverConfig = {
        "command": "node",
        "args": [
            join(projectRoot, 'dist', 'index.js')
        ],
        "cwd": projectRoot
    };

    // Add or update the MCP server config
    if (!config.mcpServers) {
        config.mcpServers = {};
    }
    
    // Use "remoteCommander" as the MCP server name
    config.mcpServers.remoteCommander = serverConfig;

    // Write the updated config back
    writeFileSync(claudeConfigPath, JSON.stringify(config, null, 2), 'utf8');
    
<<<<<<< HEAD
    logToFile('Successfully added MCP server to Claude configuration!');
    logToFile(`Claude config: ${claudeConfigPath}`);
    logToFile('\nSetup completed successfully!');
    logToFile('1. SSH settings are configured in config.json file');
    logToFile('2. Restart Claude if it\'s currently running');
    logToFile('3. The SSH-enabled Desktop Commander will be available in Claude');
=======
    log('Successfully added MCP server to Claude configuration!');
    log(`Claude config: ${claudeConfigPath}`);
    log('\nSetup completed successfully!');
    log('1. SSH settings are configured in config.ts file');
    log('2. Restart Claude if it\'s currently running');
    log('3. The "remoteCommander" will be available in Claude\'s MCP server list');
>>>>>>> c458d967
    
} catch (error) {
    log(`Error during setup: ${error}`, true);
    process.exit(1);
}<|MERGE_RESOLUTION|>--- conflicted
+++ resolved
@@ -7,7 +7,6 @@
 const __dirname = dirname(__filename);
 const projectRoot = join(__dirname, '..');
 
-<<<<<<< HEAD
 // Import the LOG_FILE and CONFIG_FILE paths from config.ts
 //import { LOG_FILE, CONFIG_FILE } from 'config.js';
 import * as path from 'path';
@@ -16,10 +15,6 @@
 // Määratleme ise need konstandid
 const CONFIG_FILE = path.join(process.cwd(), 'config.json');
 const LOG_FILE = path.join(process.cwd(), 'server.log');
-=======
-// Define paths directly instead of importing from config
-const LOG_FILE = join(projectRoot, 'server.log');
->>>>>>> c458d967
 
 // Determine OS and set appropriate claude config path
 const isWindows = platform() === 'win32';
@@ -27,9 +22,15 @@
     ? join(process.env.APPDATA, 'Claude', 'claude_desktop_config.json')
     : join(homedir(), 'Library', 'Application Support', 'Claude', 'claude_desktop_config.json');
 
-function log(message, isError = false) {
-    const prefix = isError ? 'ERROR: ' : '';
-    console.log(`${prefix}${message}`);
+function logToFile(message, isError = false) {
+    const timestamp = new Date().toISOString();
+    const logMessage = `${timestamp} - ${isError ? 'ERROR: ' : ''}${message}\n`;
+    try {
+        appendFileSync(LOG_FILE, logMessage);
+        console.log(message);
+    } catch (err) {
+        console.error(`Failed to write to log file: ${err.message}`);
+    }
 }
 
 // Check if config.json exists and create a basic one if it doesn't
@@ -112,21 +113,12 @@
     // Write the updated config back
     writeFileSync(claudeConfigPath, JSON.stringify(config, null, 2), 'utf8');
     
-<<<<<<< HEAD
     logToFile('Successfully added MCP server to Claude configuration!');
     logToFile(`Claude config: ${claudeConfigPath}`);
     logToFile('\nSetup completed successfully!');
     logToFile('1. SSH settings are configured in config.json file');
     logToFile('2. Restart Claude if it\'s currently running');
     logToFile('3. The SSH-enabled Desktop Commander will be available in Claude');
-=======
-    log('Successfully added MCP server to Claude configuration!');
-    log(`Claude config: ${claudeConfigPath}`);
-    log('\nSetup completed successfully!');
-    log('1. SSH settings are configured in config.ts file');
-    log('2. Restart Claude if it\'s currently running');
-    log('3. The "remoteCommander" will be available in Claude\'s MCP server list');
->>>>>>> c458d967
     
 } catch (error) {
     log(`Error during setup: ${error}`, true);
